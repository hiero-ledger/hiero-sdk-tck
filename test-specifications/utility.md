# Utility JSON RPC Methods

## Description
The JSON RPC methods mentioned in this file describe additional methods that should be implemented by a TCK server that provide a utility value of some sort that is not specific to one Hedera request type. These methods can involve, but are not limited to, setting up or tearing down a test environment or using the SDK to generate a key pair to be used by the TCK driver.

## Methods

### `setup`

#### Description

Method used to establish communication and initialize a TCK server with fee-payer information, as well as optional network information depending on the network setup being used to test. If the TCK server only receives `operatorAccountId` and `operatorPrivateKey` parameters, it will assume that a testnet connection should be established. Other network parameters imply a custom/local network setup.

#### Input Parameters

| Parameter Name     | Type   | Required/Optional | Description/Notes                                                                 |
|--------------------|--------|-------------------|-----------------------------------------------------------------------------------|
| operatorAccountId  | string | required          | The ID of the account to pay for all requests                                     |
| operatorPrivateKey | string | required          | The private key of the fee-payer account in DER-encoded hex string representation |
| nodeIp             | string | optional          | Required for a custom network. The IP of the local consensus node                 |
| nodeAccountId      | string | optional          | Required for a custom network. The account ID for the local node                  |
| mirrorNetworkIp    | string | optional          | Required for a custom network. The IP for the local mirror node                   |

#### Output Parameters

| Parameter Name | Type   | Description/Notes                                       |
|----------------|--------|---------------------------------------------------------|
| message        | string | Informational message about the execution of the method |
| status         | string | The status/result of the execution                      |

#### JSON Request Example

```json
{
  "jsonrpc": "2.0",
  "id": 763543,
  "method": "setup",
  "params": {
    "operatorAccountId": "0.0.47762334",
    "operatorPrivateKey": "302e020100300506032b65700422042091f37373fe8b38bd4495e489ae7cb50c28909970231b906b6322a984e582f6af",
    "nodeIp": "127.0.0.1:50211",
    "nodeAccountId": "0.0.3",
    "mirrorNetworkIp": "127.0.0.1:5600"
  }
}
```

#### JSON Response Example

```json
{
  "jsonrpc": "2.0",
  "id": 763543,
  "result": {
    "message": "Successfully setup custom client.",
    "status": "SUCCESS"
  }
}
```

---

### `reset`

#### Description

Method used to close the TCK network connections. Network connections can be reestablished after with another `setup` call.

#### Output Parameters

| Parameter Name | Type   | Description/Notes                                       |
|----------------|--------|---------------------------------------------------------|
| message        | string | Informational message about the execution of the method |
| status         | string | The status/result of the execution                      |

#### JSON Request Example

```json
{
  "jsonrpc": "2.0",
  "id": 99232,
  "method": "reset"
}
```

#### JSON Response Example

```json
{
  "jsonrpc": "2.0",
  "id": 99232,
  "result": {
    "message": "Successfully reset client.",
    "status": "SUCCESS"
  }
}
```

---

### `generateKey`

#### Description

Method used to generate a Hedera Key.

#### Input Parameters

<<<<<<< HEAD
| Parameter Name | Type   | Required/Optional | Description/Notes                                                                                                                                                                                                                                                                                                                                                                                                                                                                                                                                                                                                                                                                                                                           |
|----------------|--------|-------------------|---------------------------------------------------------------------------------------------------------------------------------------------------------------------------------------------------------------------------------------------------------------------------------------------------------------------------------------------------------------------------------------------------------------------------------------------------------------------------------------------------------------------------------------------------------------------------------------------------------------------------------------------------------------------------------------------------------------------------------------------|
| type           | string | required          | The type of Key to generate. It MUST be one of `ed25519PrivateKey`, `ed25519PublicKey`, `ecdsaSecp256k1PrivateKey`, `ecdsaSecp256k1PublicKey`, `keyList`, `thresholdKey`, or `evmAddress`.                                                                                                                                                                                                                                                                                                                                                                                                                                                                                                                                                  |
| fromKey        | string | optional          | For `ed25519PublicKey` and `ecdsaSecp256k1PublicKey` types, the DER-encoded hex string private key from which to generate the public key. No value means a random `ed25519PublicKey` or `ecdsaSecp256k1PublicKey` will be generated, respectively. For the `evmAddress` type, the DER-encoded hex string of an `ecdsaSecp256k1PrivateKey` or `ecdsaSecp256k1PublicKey` from which to generate the EVM address. An `ecdsaSecp256k1PrivateKey` will first generate its respective `ecdsaSecp256k1PublicKey`, and then generate the EVM address from that public key. No value means a random EVM address will be generated. For types that are not `ed25519PublicKey`, `ecdsaSecp256k1PublicKey`, or `evmAddress`, this parameter is ignored. |
| threshold      | int    | optional          | Required for `thresholdKey` types (ignored for other types). The number of keys that must sign for a threshold key.                                                                                                                                                                                                                                                                                                                                                                                                                                                                                                                                                                                                                         |
| keys           | list   | optional          | Required for `keyList` and `thresholdKey` types (ignored for other types). Specify the types of keys to be generated and put in the `keyList` or `thresholdKey`. All keys should contain the same parameters as this `generateKey` method (see examples below), if required.                                                                                                                                                                                                                                                                                                                                                                                                                                                                |

#### Output Parameters

| Parameter Name | Type   | Description/Notes                                                                                                                                                                                                                               |
|----------------|--------|-------------------------------------------------------------------------------------------------------------------------------------------------------------------------------------------------------------------------------------------------|
| key            | string | The DER-encoded hex string of the generated ECDSA or ED25519 private or public key (compressed if ECDSAsecp256k1 public key) or EVM address. If the type was `keyList` or `thresholdKey`, the hex string of the respective serialized protobuf. |
=======
| Parameter Name | Type              | Required/Optional | Description/Notes                                                                                                                                                                                                                                                                                                                                                                                                                                                                                                          |
|----------------|-------------------|-------------------|----------------------------------------------------------------------------------------------------------------------------------------------------------------------------------------------------------------------------------------------------------------------------------------------------------------------------------------------------------------------------------------------------------------------------------------------------------------------------------------------------------------------------|
| type           | string            | optional          | The type of Key to generate. If provided, it MUST be one of `ed25519PrivateKey`, `ed25519PublicKey`, `ecdsaSecp256k1PrivateKey`, `ecdsaSecp256k1PublicKey`, `keyList`, `thresholdKey`, `privateKey`, or `publicKey`. If not provided, the returned key will be of type `ed25519PrivateKey`, `ed25519PublicKey`, `ecdsaSecp256k1PrivateKey`, or `ecdsaSecp256k1PublicKey`. `privateKey` and `publicKey` types are used when any private or public key type (respectively) is required but the specific type doesn't matter. |
| privateKey     | string            | optional          | The DER-encoded hex string private key from which to generate a public key. This should only be provided for types `ed25519PublicKey` and `ecdsaSecp256k1PublicKey` if the public keys would like to be generated from a specific private key, but still not required if a random public key is desired.                                                                                                                                                                                                                   |
| protobufBytes  | bool              | optional          | For `ed25519PublicKey` and `ecdsaSecp256k1PublicKey` types, `true` if instead of the DER-encoded hex string of the generated key, the serialized Key protobuf bytes are desired. Useful for generating aliases.                                                                                                                                                                                                                                                                                                            |
| threshold      | int               | optional          | Required for `thresholdKey` types. The number of keys that must sign for a threshold key.                                                                                                                                                                                                                                                                                                                                                                                                                                  |
| keys           | list<json object> | optional          | Required for `keyList` and `thresholdKey` types. Specify the types of keys to be generated and put in the `keyList` or `thresholdKey`. All keys should contain the same parameters as this `generateKey` method (see examples below), if required.                                                                                                                                                                                                                                                                         |

#### Output Parameters

| Parameter Name | Type         | Required/Optional | Description/Notes                                                                                                                                                                                                                                                                                                                                                                                                                                                                                     |
|----------------|--------------|-------------------|-------------------------------------------------------------------------------------------------------------------------------------------------------------------------------------------------------------------------------------------------------------------------------------------------------------------------------------------------------------------------------------------------------------------------------------------------------------------------------------------------------|
| key            | string       | required          | The DER-encoded hex string of the generated ECDSA or ED25519 private or public key (compressed if ECDSAsecp256k1 public key). If the type was `keyList` or `thresholdKey`, the hex string of the respective serialized protobuf.                                                                                                                                                                                                                                                                      |
| privateKeys    | list<string> | optional          | For `keyList` and `thresholdKey` types, the DER-encoded hex strings of the private keys of the keys in the list. Useful if needing to sign with the `keyList` or `thresholdKey`. This list MUST match sequentially with the order of the keys that were input into the method, despite any nested `keyList` or `thresholdKey` types. Any generated `ed25519PublicKey`, `ecdsaSecp256k1PublicKey`, or `publicKey` type which contains a `fromKey` WILL NOT have its private key included in this list. |
>>>>>>> 09e5dadb

#### JSON Request/Response Examples

*Generates an ED25519 private key*
```json
{
  "jsonrpc": "2.0",
  "id": 2,
  "method": "generateKey",
  "params": {
    "type": "ed25519PrivateKey"
  }
}
```

```json
{
  "jsonrpc": "2.0",
  "id": 2,
  "result": {
    "key": "302E020100300506032B65700422042002986CE0E075C595C8F092D4144F24925C38A4C4ADEE25E3AA0ABED5C6F309BF"
  }
}
```

*Generates an ED25519 public key*
```json
{
  "jsonrpc": "2.0",
  "id": 3,
  "method": "generateKey",
  "params": {
    "type": "ed25519PublicKey"
  }
}
```

```json
{
  "jsonrpc": "2.0",
  "id": 3,
  "result": {
    "key": "302A300506032B657003210025FCF76794560FAB2E0E795E14AB12E88C853F09BDFA7DBF7FAC7A2F6B31E403"
  }
}
```

*Generates the ECDSAsecp256k1 public key that is paired with the input ECDSAsecp256k1 private key*
```json
{
  "jsonrpc": "2.0",
  "id": 4,
  "method": "generateKey",
  "params": {
    "type": "ecdsaSecp256k1PublicKey",
    "fromKey": "302D300706052B8104000A0322000339A36013301597DAEF41FBE593A02CC513D0B55527EC2DF1050E2E8FF49C85C2"
  }
}
```

```json
{
  "jsonrpc": "2.0",
  "id": 4,
  "result": {
    "key": "3A210339A36013301597DAEF41FBE593A02CC513D0B55527EC2DF1050E2E8FF49C85C2"
  }
}
```

*Generates a threshold key that requires two keys to sign, and contains an ECDSAsecp256k1 private key, an ED25519 private key, and an ECDSAsecp256k1 public key that is paired with the input ECDSAsecp256k1 private key*
```json
{
  "jsonrpc": "2.0",
  "id": 5,
  "method": "generateKey",
  "params": {
    "type": "thresholdKey",
    "threshold": 2,
    "keys": [
      {
        "type": "ecdsaSecp256k1PrivateKey"
      },
      {
        "type": "ed25519PrivateKey"
      },
      {
        "type": "ecdsaSecp256k1PublicKey",
        "fromKey": "3030020100300706052B8104000A04220420E8f32E723DECF4051AEFAC8E2C93C9C5B214313817CDB01A1494B917C8436B35"
      }
    ]
  }
}
```

```json
{
  "jsonrpc": "2.0",
  "id": 5,
  "result": {
    "key": "326D0A221220AAEF24C83ADDBDB2C41A0F04A0CFC1AFA08631F4CEB770E39E96C6A115435A070A22122078A1AE1B1153E8A0F04B0E25F08A0EFF598D5AAD2B4481540DE37D5DCA7750E20A233A210339A36013301597DAEF41FBE593A02CC513D0B55527EC2DF1050E2E8FF49C85C2",
    "privateKeys": [
      "302E020100300506032B65700422042047A291D1E8C0F4F30718E4FF521DBF825AE396AA33FCA086E8B444E6047676CD",
      "302E020100300506032B65700422042021F97AC9A86CAA55AB6920D33AD444C6D547B15CE652345CC120FFE4EF0DC1DF"
    ]
  }
}
```

*Generate a key list that contains two key lists. The first key list contains an ED25519 private key, an ED25519 public key, and an ECDSAsecp256k1 public key that is paired with the input ECDSAsecp256k1 private key. The second key list contains an ECDSAsecp256k1 private key, a threshold key, and an ED25519 private key. The threshold key requires two keys to sign, and contains an ED25519 public key, and ECDSAsecp256k1 public key, and an ED25519 public key that is paired with the input ED25519 private key.*
```json
{
  "jsonrpc": "2.0",
  "id": 6,
  "method": "generateKey",
  "params": {
    "type": "keyList",
    "keys": [
      {
        "type": "keyList",
        "keys": [
          {
            "type": "ed25519PrivateKey"
          },
          {
            "type": "ed25519PublicKey"
          },
          {
            "type": "ecdsaSecp256k1PublicKey",
            "fromKey": "3030020100300706052b8104000A04220420E8f32E723DECF4051AEFAC8E2C93C9C5B214313817CDB01A1494B917C8436B35"
          }
        ]
      },
      {
        "type": "keyList",
        "keys": [
          {
            "type": "ecdsaSecp256k1PrivateKey"
          },
          {
            "type": "thresholdKey",
            "threshold": 2,
            "keys": [
              {
                "type": "ed25519PublicKey"
              },
              {
                "type": "ecdsaSecp256k1PublicKey"
              },
              {
                "type": "ed25519PublicKey",
                "fromKey": "302E020100300506032B657004220420C036915D924E5B517FAE86CE34D8C76005CB5099798A37A137831FF5E3DC0622"
              }
            ]
          },
          {
            "type": "ed25519PrivateKey"
          }
        ]
      }
    ]
  }
}
```

```json
{
  "jsonrpc": "2.0",
  "id": 6,
  "result": {
    "key": "32B6020A6F326D0A221220E3323F1BD634EC07E6445EE242324008AEAB7E8A2F60F57BBB23057A84FE61420A221220803670AE4EE66946DE543DEA9A6F948BD0C8F427C2117B6CE2BFEBC78261045C0A233A210339A36013301597DAEF41FBE593A02CC513D0B55527EC2DF1050E2E8FF49C85C20AC20132BF010A233A21024B233A25673203BA73A55FCCC68760DFFDEDC1DA380B028D862E1906E2CAEB850A742A720802126E0A233A21039CD512F3D4E52EC3755763304043944F67DD1080400FC767A653843C4156B4350A233A210355397F5E80ED0A2430CB4AD6797A43347F96D85048FC09FA52499FB11619B7380A22122008530EA4B75F639032EDA3C18F41A296CF631D1828697E4F052297553139F3470A2212200C5ECEECF4E8A93578AEA7170155A7437F1772D168A0B0479CC7569754FC520D",
    "privateKeys": [
      "302E020100300506032B65700422042050B7D130743835696F54C370F92C6C9C3E2098BF449D180EAA10525B76A7E893",
      "302E020100300506032B657004220420D641C31B4E7B8D97A997927BFD242EFF4588B461067C107E77E4C92102CF0526",
      "3030020100300706052B8104000A04220420B5B1FD92969FECAFEE3832C209D3886B688A7FEBB672EF1D75D7D6AA13CC2DC6",
      "3030020100300706052B8104000A04220420D96FB02456CE191D842FFD4DB3F5360B9069CC1A21EA2DD9B8DC1A2F63D12D23",
      "3030020100300706052B8104000A04220420EA1C1DDE52627EF52070618697E24A02DF35F85B927F10C2E6A61D9C2DFBB1E6",
      "302E020100300506032B65700422042030D82141CECFE42A1008737C7B801D1F39AC0DC4C39B3CF2781C97938757CAB2"
    ]
  }
}
```

*Generate an EVM address from a specific ECDSA secp256k1 private key*
```json
{
  "jsonrpc": "2.0",
  "id": 7,
  "method": "generateKey",
  "params": {
    "type": "evmAddress",
    "fromKey": "3030020100300706052B8104000A042204203F41CE2C0255C90738A50150818931F8F886D6C7078DDE289C089C1FB83F256F"
  }
}
```

```json
{
  "jsonrpc": "2.0",
  "id": 7,
  "result": {
    "key": "F43ABA261849F4848B8A8BA4386EC49FEB61BC18"
  }
}
```<|MERGE_RESOLUTION|>--- conflicted
+++ resolved
@@ -106,35 +106,19 @@
 
 #### Input Parameters
 
-<<<<<<< HEAD
-| Parameter Name | Type   | Required/Optional | Description/Notes                                                                                                                                                                                                                                                                                                                                                                                                                                                                                                                                                                                                                                                                                                                           |
-|----------------|--------|-------------------|---------------------------------------------------------------------------------------------------------------------------------------------------------------------------------------------------------------------------------------------------------------------------------------------------------------------------------------------------------------------------------------------------------------------------------------------------------------------------------------------------------------------------------------------------------------------------------------------------------------------------------------------------------------------------------------------------------------------------------------------|
-| type           | string | required          | The type of Key to generate. It MUST be one of `ed25519PrivateKey`, `ed25519PublicKey`, `ecdsaSecp256k1PrivateKey`, `ecdsaSecp256k1PublicKey`, `keyList`, `thresholdKey`, or `evmAddress`.                                                                                                                                                                                                                                                                                                                                                                                                                                                                                                                                                  |
-| fromKey        | string | optional          | For `ed25519PublicKey` and `ecdsaSecp256k1PublicKey` types, the DER-encoded hex string private key from which to generate the public key. No value means a random `ed25519PublicKey` or `ecdsaSecp256k1PublicKey` will be generated, respectively. For the `evmAddress` type, the DER-encoded hex string of an `ecdsaSecp256k1PrivateKey` or `ecdsaSecp256k1PublicKey` from which to generate the EVM address. An `ecdsaSecp256k1PrivateKey` will first generate its respective `ecdsaSecp256k1PublicKey`, and then generate the EVM address from that public key. No value means a random EVM address will be generated. For types that are not `ed25519PublicKey`, `ecdsaSecp256k1PublicKey`, or `evmAddress`, this parameter is ignored. |
-| threshold      | int    | optional          | Required for `thresholdKey` types (ignored for other types). The number of keys that must sign for a threshold key.                                                                                                                                                                                                                                                                                                                                                                                                                                                                                                                                                                                                                         |
-| keys           | list   | optional          | Required for `keyList` and `thresholdKey` types (ignored for other types). Specify the types of keys to be generated and put in the `keyList` or `thresholdKey`. All keys should contain the same parameters as this `generateKey` method (see examples below), if required.                                                                                                                                                                                                                                                                                                                                                                                                                                                                |
+| Parameter Name | Type              | Required/Optional | Description/Notes                                                                                                                                                                                                                                                                                                                                                                                                                                                                                                                                                                                                                                                                                                                       |
+|----------------|-------------------|-------------------|-----------------------------------------------------------------------------------------------------------------------------------------------------------------------------------------------------------------------------------------------------------------------------------------------------------------------------------------------------------------------------------------------------------------------------------------------------------------------------------------------------------------------------------------------------------------------------------------------------------------------------------------------------------------------------------------------------------------------------------------|
+| type           | string            | required          | The type of Key to generate. It MUST be one of `ed25519PrivateKey`, `ed25519PublicKey`, `ecdsaSecp256k1PrivateKey`, `ecdsaSecp256k1PublicKey`, `keyList`, `thresholdKey`, or `evmAddress`.                                                                                                                                                                                                                                                                                                                                                                                                                                                                                                                                              |
+| fromKey        | string            | optional          | For `ed25519PublicKey` and `ecdsaSecp256k1PublicKey` types, the DER-encoded hex string private key from which to generate the public key. No value means a random `ed25519PublicKey` or `ecdsaSecp256k1PublicKey` will be generated, respectively. For the `evmAddress` type, the DER-encoded hex string of an `ecdsaSecp256k1PrivateKey` or `ecdsaSecp256k1PublicKey` from which to generate the EVM address. For an `ecdsaSecp256k1PrivateKey`, the JSON-RPC server should generate the EVM address from the associated `ecdsaSecp256k1PublicKey`. No value means a random EVM address will be generated. For types that are not `ed25519PublicKey`, `ecdsaSecp256k1PublicKey`, or `evmAddress`, this parameter MUST NOT be provided. |
+| threshold      | int               | optional          | Required for `thresholdKey` types (other types MUST NOT provide this parameter). The number of keys that must sign for a threshold key.                                                                                                                                                                                                                                                                                                                                                                                                                                                                                                                                                                                                 |
+| keys           | list<json object> | optional          | Required for `keyList` and `thresholdKey` types (other types MUST NOT provide this parameter). Specify the types of keys to be generated and put in the `keyList` or `thresholdKey`. All keys should contain the same parameters as this `generateKey` method (see examples below), if required.                                                                                                                                                                                                                                                                                                                                                                                                                                        |
 
 #### Output Parameters
 
-| Parameter Name | Type   | Description/Notes                                                                                                                                                                                                                               |
-|----------------|--------|-------------------------------------------------------------------------------------------------------------------------------------------------------------------------------------------------------------------------------------------------|
-| key            | string | The DER-encoded hex string of the generated ECDSA or ED25519 private or public key (compressed if ECDSAsecp256k1 public key) or EVM address. If the type was `keyList` or `thresholdKey`, the hex string of the respective serialized protobuf. |
-=======
-| Parameter Name | Type              | Required/Optional | Description/Notes                                                                                                                                                                                                                                                                                                                                                                                                                                                                                                          |
-|----------------|-------------------|-------------------|----------------------------------------------------------------------------------------------------------------------------------------------------------------------------------------------------------------------------------------------------------------------------------------------------------------------------------------------------------------------------------------------------------------------------------------------------------------------------------------------------------------------------|
-| type           | string            | optional          | The type of Key to generate. If provided, it MUST be one of `ed25519PrivateKey`, `ed25519PublicKey`, `ecdsaSecp256k1PrivateKey`, `ecdsaSecp256k1PublicKey`, `keyList`, `thresholdKey`, `privateKey`, or `publicKey`. If not provided, the returned key will be of type `ed25519PrivateKey`, `ed25519PublicKey`, `ecdsaSecp256k1PrivateKey`, or `ecdsaSecp256k1PublicKey`. `privateKey` and `publicKey` types are used when any private or public key type (respectively) is required but the specific type doesn't matter. |
-| privateKey     | string            | optional          | The DER-encoded hex string private key from which to generate a public key. This should only be provided for types `ed25519PublicKey` and `ecdsaSecp256k1PublicKey` if the public keys would like to be generated from a specific private key, but still not required if a random public key is desired.                                                                                                                                                                                                                   |
-| protobufBytes  | bool              | optional          | For `ed25519PublicKey` and `ecdsaSecp256k1PublicKey` types, `true` if instead of the DER-encoded hex string of the generated key, the serialized Key protobuf bytes are desired. Useful for generating aliases.                                                                                                                                                                                                                                                                                                            |
-| threshold      | int               | optional          | Required for `thresholdKey` types. The number of keys that must sign for a threshold key.                                                                                                                                                                                                                                                                                                                                                                                                                                  |
-| keys           | list<json object> | optional          | Required for `keyList` and `thresholdKey` types. Specify the types of keys to be generated and put in the `keyList` or `thresholdKey`. All keys should contain the same parameters as this `generateKey` method (see examples below), if required.                                                                                                                                                                                                                                                                         |
-
-#### Output Parameters
-
-| Parameter Name | Type         | Required/Optional | Description/Notes                                                                                                                                                                                                                                                                                                                                                                                                                                                                                     |
-|----------------|--------------|-------------------|-------------------------------------------------------------------------------------------------------------------------------------------------------------------------------------------------------------------------------------------------------------------------------------------------------------------------------------------------------------------------------------------------------------------------------------------------------------------------------------------------------|
-| key            | string       | required          | The DER-encoded hex string of the generated ECDSA or ED25519 private or public key (compressed if ECDSAsecp256k1 public key). If the type was `keyList` or `thresholdKey`, the hex string of the respective serialized protobuf.                                                                                                                                                                                                                                                                      |
-| privateKeys    | list<string> | optional          | For `keyList` and `thresholdKey` types, the DER-encoded hex strings of the private keys of the keys in the list. Useful if needing to sign with the `keyList` or `thresholdKey`. This list MUST match sequentially with the order of the keys that were input into the method, despite any nested `keyList` or `thresholdKey` types. Any generated `ed25519PublicKey`, `ecdsaSecp256k1PublicKey`, or `publicKey` type which contains a `fromKey` WILL NOT have its private key included in this list. |
->>>>>>> 09e5dadb
+| Parameter Name | Type         | Required/Optional | Description/Notes                                                                                                                                                                                                                                                                                                                                                                                                                                                                       |
+|----------------|--------------|-------------------|-----------------------------------------------------------------------------------------------------------------------------------------------------------------------------------------------------------------------------------------------------------------------------------------------------------------------------------------------------------------------------------------------------------------------------------------------------------------------------------------|
+| key            | string       | required          | The DER-encoded hex string of the generated ECDSA or ED25519 private or public key (compressed if ECDSAsecp256k1 public key) or EVM address. If the type was `keyList` or `thresholdKey`, the hex string of the respective serialized protobuf.                                                                                                                                                                                                                                         |
+| privateKeys    | list<string> | optional          | For `keyList` and `thresholdKey` types, the DER-encoded hex strings of the private keys of the keys in the list. Useful if needing to sign with the `keyList` or `thresholdKey`. This list MUST match sequentially with the order of the keys that were input into the method, despite any nested `keyList` or `thresholdKey` types. Any generated `ed25519PublicKey` or `ecdsaSecp256k1PublicKey` type which contains a `fromKey` WILL NOT have its private key included in this list. |
 
 #### JSON Request/Response Examples
 
@@ -142,10 +126,32 @@
 ```json
 {
   "jsonrpc": "2.0",
+  "id": 1,
+  "method": "generateKey",
+  "params": {
+    "type": "ed25519PrivateKey"
+  }
+}
+```
+
+```json
+{
+  "jsonrpc": "2.0",
+  "id": 1,
+  "result": {
+    "key": "302E020100300506032B65700422042002986CE0E075C595C8F092D4144F24925C38A4C4ADEE25E3AA0ABED5C6F309BF"
+  }
+}
+```
+
+*Generates an ED25519 public key*
+```json
+{
+  "jsonrpc": "2.0",
   "id": 2,
   "method": "generateKey",
   "params": {
-    "type": "ed25519PrivateKey"
+    "type": "ed25519PublicKey"
   }
 }
 ```
@@ -155,38 +161,16 @@
   "jsonrpc": "2.0",
   "id": 2,
   "result": {
-    "key": "302E020100300506032B65700422042002986CE0E075C595C8F092D4144F24925C38A4C4ADEE25E3AA0ABED5C6F309BF"
-  }
-}
-```
-
-*Generates an ED25519 public key*
+    "key": "302A300506032B657003210025FCF76794560FAB2E0E795E14AB12E88C853F09BDFA7DBF7FAC7A2F6B31E403"
+  }
+}
+```
+
+*Generates the ECDSAsecp256k1 public key that is paired with the input ECDSAsecp256k1 private key*
 ```json
 {
   "jsonrpc": "2.0",
   "id": 3,
-  "method": "generateKey",
-  "params": {
-    "type": "ed25519PublicKey"
-  }
-}
-```
-
-```json
-{
-  "jsonrpc": "2.0",
-  "id": 3,
-  "result": {
-    "key": "302A300506032B657003210025FCF76794560FAB2E0E795E14AB12E88C853F09BDFA7DBF7FAC7A2F6B31E403"
-  }
-}
-```
-
-*Generates the ECDSAsecp256k1 public key that is paired with the input ECDSAsecp256k1 private key*
-```json
-{
-  "jsonrpc": "2.0",
-  "id": 4,
   "method": "generateKey",
   "params": {
     "type": "ecdsaSecp256k1PublicKey",
@@ -198,18 +182,18 @@
 ```json
 {
   "jsonrpc": "2.0",
+  "id": 3,
+  "result": {
+    "key": "3A210339A36013301597DAEF41FBE593A02CC513D0B55527EC2DF1050E2E8FF49C85C2"
+  }
+}
+```
+
+*Generates a threshold key that requires two keys to sign, and contains an ECDSAsecp256k1 private key, an ED25519 private key, and an ECDSAsecp256k1 public key that is paired with the input ECDSAsecp256k1 private key*
+```json
+{
+  "jsonrpc": "2.0",
   "id": 4,
-  "result": {
-    "key": "3A210339A36013301597DAEF41FBE593A02CC513D0B55527EC2DF1050E2E8FF49C85C2"
-  }
-}
-```
-
-*Generates a threshold key that requires two keys to sign, and contains an ECDSAsecp256k1 private key, an ED25519 private key, and an ECDSAsecp256k1 public key that is paired with the input ECDSAsecp256k1 private key*
-```json
-{
-  "jsonrpc": "2.0",
-  "id": 5,
   "method": "generateKey",
   "params": {
     "type": "thresholdKey",
@@ -223,7 +207,7 @@
       },
       {
         "type": "ecdsaSecp256k1PublicKey",
-        "fromKey": "3030020100300706052B8104000A04220420E8f32E723DECF4051AEFAC8E2C93C9C5B214313817CDB01A1494B917C8436B35"
+        "fromKey": "3030020100300706052B8104000A04220420E8F32E723DECF4051AEFAC8E2C93C9C5B214313817CDB01A1494B917C8436B35"
       }
     ]
   }
@@ -233,22 +217,22 @@
 ```json
 {
   "jsonrpc": "2.0",
+  "id": 4,
+  "result": {
+    "key": "326E0A233A21027EB573F2B6348DB50EA73EB4854E9AB1DC1DCCD185BA74E9ACE2C92CFE9247CE0A2212206587C5A1E0A1358B22F682722310500893C32D9677FC8F671386B640183D160B0A233A210339A36013301597DAEF41FBE593A02CC513D0B55527EC2DF1050E2E8FF49C85C2",
+    "privateKeys": [
+      "3030020100300706052B8104000A0422042038870FBB94261294D3BCDD6321AA4EA94CDDBAFB93CCAEB4207AFB6A846564CE",
+      "302E020100300506032B6570042204207684C77B02C543C7377CAA1B4FAF34378280594254DAF1FF9A0A891039A6CDEB"
+    ]
+  }
+}
+```
+
+*Generate a key list that contains two key lists. The first key list contains an ED25519 private key, an ED25519 public key, and an ECDSAsecp256k1 public key that is paired with the input ECDSAsecp256k1 private key. The second key list contains an ECDSAsecp256k1 private key, a threshold key, and an ED25519 private key. The threshold key requires two keys to sign, and contains an ED25519 public key, and ECDSAsecp256k1 public key, and an ED25519 public key that is paired with the input ED25519 private key.*
+```json
+{
+  "jsonrpc": "2.0",
   "id": 5,
-  "result": {
-    "key": "326D0A221220AAEF24C83ADDBDB2C41A0F04A0CFC1AFA08631F4CEB770E39E96C6A115435A070A22122078A1AE1B1153E8A0F04B0E25F08A0EFF598D5AAD2B4481540DE37D5DCA7750E20A233A210339A36013301597DAEF41FBE593A02CC513D0B55527EC2DF1050E2E8FF49C85C2",
-    "privateKeys": [
-      "302E020100300506032B65700422042047A291D1E8C0F4F30718E4FF521DBF825AE396AA33FCA086E8B444E6047676CD",
-      "302E020100300506032B65700422042021F97AC9A86CAA55AB6920D33AD444C6D547B15CE652345CC120FFE4EF0DC1DF"
-    ]
-  }
-}
-```
-
-*Generate a key list that contains two key lists. The first key list contains an ED25519 private key, an ED25519 public key, and an ECDSAsecp256k1 public key that is paired with the input ECDSAsecp256k1 private key. The second key list contains an ECDSAsecp256k1 private key, a threshold key, and an ED25519 private key. The threshold key requires two keys to sign, and contains an ED25519 public key, and ECDSAsecp256k1 public key, and an ED25519 public key that is paired with the input ED25519 private key.*
-```json
-{
-  "jsonrpc": "2.0",
-  "id": 6,
   "method": "generateKey",
   "params": {
     "type": "keyList",
@@ -264,7 +248,7 @@
           },
           {
             "type": "ecdsaSecp256k1PublicKey",
-            "fromKey": "3030020100300706052b8104000A04220420E8f32E723DECF4051AEFAC8E2C93C9C5B214313817CDB01A1494B917C8436B35"
+            "fromKey": "3030020100300706052B8104000A04220420E8F32E723DECF4051AEFAC8E2C93C9C5B214313817CDB01A1494B917C8436B35"
           }
         ]
       },
@@ -303,16 +287,16 @@
 ```json
 {
   "jsonrpc": "2.0",
-  "id": 6,
-  "result": {
-    "key": "32B6020A6F326D0A221220E3323F1BD634EC07E6445EE242324008AEAB7E8A2F60F57BBB23057A84FE61420A221220803670AE4EE66946DE543DEA9A6F948BD0C8F427C2117B6CE2BFEBC78261045C0A233A210339A36013301597DAEF41FBE593A02CC513D0B55527EC2DF1050E2E8FF49C85C20AC20132BF010A233A21024B233A25673203BA73A55FCCC68760DFFDEDC1DA380B028D862E1906E2CAEB850A742A720802126E0A233A21039CD512F3D4E52EC3755763304043944F67DD1080400FC767A653843C4156B4350A233A210355397F5E80ED0A2430CB4AD6797A43347F96D85048FC09FA52499FB11619B7380A22122008530EA4B75F639032EDA3C18F41A296CF631D1828697E4F052297553139F3470A2212200C5ECEECF4E8A93578AEA7170155A7437F1772D168A0B0479CC7569754FC520D",
+  "id": 5,
+  "result": {
+    "key": "32B1020A6F326D0A221220B8DB6E54713ADA33DC1CB4F6B4F7EE87F4357664DB3CC909EC63138BE69CF1D00A22122055468CDF293922744C19302BAA1E4206EB5B481BD06F76F49EF98B588A6D462B0A233A210339A36013301597DAEF41FBE593A02CC513D0B55527EC2DF1050E2E8FF49C85C20ABD0132BA010A233A21024AA358D9E9C830475712B1222E4F98D63D2CA564EDB03DF0E268E30BAC963A470A6F326D0A221220A70E5B642DFDFC4B0463B6EEDE68CD9F91FBDF295A749AA79BBE2C58FF5BB6290A233A210354AE9FF8061B3A0DB3068E526882B795D635C0F3E76B55D0B65EEE7F0F4C6B730A22122008530EA4B75F639032EDA3C18F41A296CF631D1828697E4F052297553139F3470A221220C4AD6309EE41CCF11A48DD3048699614F4A16BFB7E35915B49D836045F75FA18",
     "privateKeys": [
-      "302E020100300506032B65700422042050B7D130743835696F54C370F92C6C9C3E2098BF449D180EAA10525B76A7E893",
-      "302E020100300506032B657004220420D641C31B4E7B8D97A997927BFD242EFF4588B461067C107E77E4C92102CF0526",
-      "3030020100300706052B8104000A04220420B5B1FD92969FECAFEE3832C209D3886B688A7FEBB672EF1D75D7D6AA13CC2DC6",
-      "3030020100300706052B8104000A04220420D96FB02456CE191D842FFD4DB3F5360B9069CC1A21EA2DD9B8DC1A2F63D12D23",
-      "3030020100300706052B8104000A04220420EA1C1DDE52627EF52070618697E24A02DF35F85B927F10C2E6A61D9C2DFBB1E6",
-      "302E020100300506032B65700422042030D82141CECFE42A1008737C7B801D1F39AC0DC4C39B3CF2781C97938757CAB2"
+      "302E020100300506032B6570042204201CCC96EC90A09BD9BDD8D8703113C179126BCA44361222071F822CC6F140EB44",
+      "302E020100300506032B65700422042090422F11640E232199502B400FE15EEEA0F3794475C7B3550957D6B023E0BB55",
+      "3030020100300706052B8104000A04220420A57BCAC053E4680358EAF2E68C5759AA9DB0619CE382FB72FF1CB5E062342499",
+      "302E020100300506032B657004220420B1FCE0A116411AC24E1A10FDE39DB356B4702CC498A8D7FFC9C429F82C396A4C",
+      "3030020100300706052B8104000A04220420E6914B5398CC901FAA4CE593345FC06482103EBD63B542B983A43FD89EBA81AE",
+      "302E020100300506032B65700422042014B90EFBF9F617D3594810957D934B7069EC54EBA523CAD96D8698F6923856D5"
     ]
   }
 }
