--- conflicted
+++ resolved
@@ -54,16 +54,10 @@
       }
 
       // Account info should remain the same
-<<<<<<< HEAD
       let mirrorNodeData = await mirrorNodeClient.getAccountData(accountId);
-      let consensusNodeData = await consensusInfoClient.getAccountInfo(accountId);
+      let consensusNodeData =
+        await consensusInfoClient.getAccountInfo(accountId);
       expect(accountId).to.be.equal(mirrorNodeData.account);
-=======
-      const mirrorNodeData = await mirrorNodeClient.getAccountData(accountId);
-      const consensusNodeData =
-        await consensusInfoClient.getAccountInfo(accountId);
-      expect(accountId).to.be.equal(mirrorNodeData.accounts[0].account);
->>>>>>> 9a613b96
       expect(accountId).to.be.equal(consensusNodeData.accountId.toString());
     });
 
@@ -672,13 +666,8 @@
 
     it("(#3) Updates the expiration time of an account to 1 second less than its current expiration time", async function () {
       // Get the account's expiration time.
-<<<<<<< HEAD
       let accountInfo = await mirrorNodeClient.getAccountData(accountId);
       let expirationTimeSeconds = accountInfo.expiry_timestamp;
-=======
-      const accountInfo = await mirrorNodeClient.getAccountData(accountId);
-      const expirationTimeSeconds = accountInfo.accounts[0].expiry_timestamp;
->>>>>>> 9a613b96
 
       // Attempt to update the expiration time to 1 second less than its current expiration time. The network should respond with an EXPIRATION_REDUCTION_NOT_ALLOWED status.
       try {
