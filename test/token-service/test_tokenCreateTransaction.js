--- conflicted
+++ resolved
@@ -7,8 +7,6 @@
 import consensusInfoClient from "../../consensusInfoClient.js";
 import { setOperator } from "../../setup_Tests.js";
 
-<<<<<<< HEAD
-=======
 import {
   twoThresholdKeyParams,
   twoLevelsNestedKeyListParams,
@@ -24,7 +22,6 @@
   verifyTokenCreationWithRoyaltyFee,
 } from "../../utils/helpers/custom-fees.js";
 
->>>>>>> 5e64df0f
 /**
  * Tests for TokenCreateTransaction
  */
@@ -3779,13 +3776,8 @@
       assert.fail("Should throw an error");
     });
 
-<<<<<<< HEAD
-    it("(#35) Creates a token with a royalty fee with a numerator of -9,223,372,036,854,775,808 (int64 min)", async function () {
-      let response = await JSONRPCRequest("generateKey", {
-=======
     it.skip("(#35) Creates a token with a royalty fee with a numerator of -9,223,372,036,854,775,808 (int64 min)", async function () {
       let response = await JSONRPCRequest(this, "generateKey", {
->>>>>>> 5e64df0f
         type: "ecdsaSecp256k1PrivateKey",
       });
 
@@ -4018,13 +4010,8 @@
       );
     });
 
-<<<<<<< HEAD
-    it("(#41) Creates a token with a royalty fee with a denominator of -9,223,372,036,854,775,808 (int64 min)", async function () {
-      let response = await JSONRPCRequest("generateKey", {
-=======
     it.skip("(#41) Creates a token with a royalty fee with a denominator of -9,223,372,036,854,775,808 (int64 min)", async function () {
       let response = await JSONRPCRequest(this, "generateKey", {
->>>>>>> 5e64df0f
         type: "ecdsaSecp256k1PrivateKey",
       });
 
@@ -4257,13 +4244,8 @@
       );
     });
 
-<<<<<<< HEAD
-    it("(#47) Creates a token with a royalty fee with a fallback fee with an amount of -9,223,372,036,854,775,808 (int64 min)", async function () {
-      let response = await JSONRPCRequest("generateKey", {
-=======
     it.skip("(#47) Creates a token with a royalty fee with a fallback fee with an amount of -9,223,372,036,854,775,808 (int64 min)", async function () {
       let response = await JSONRPCRequest(this, "generateKey", {
->>>>>>> 5e64df0f
         type: "ecdsaSecp256k1PrivateKey",
       });
 
