--- conflicted
+++ resolved
@@ -4723,11 +4723,7 @@
     });
 
     it.skip("(#61) Creates a token with a fixed fee that is assessed with a deleted token", async function () {
-<<<<<<< HEAD
-      let response = await JSONRPCRequest("createToken", {
-=======
       let response = await JSONRPCRequest(this, "createToken", {
->>>>>>> 5e64df0f
         name: "testname",
         symbol: "testsymbol",
         adminKey: process.env.OPERATOR_ACCOUNT_PRIVATE_KEY,
