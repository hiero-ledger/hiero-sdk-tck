--- conflicted
+++ resolved
@@ -7,7 +7,6 @@
   }
 
   async getAccountData(accountId) {
-<<<<<<< HEAD
     const url = `${this.mirrorNodeRestUrl}/api/v1/accounts/${accountId}`;
     return this.retryUntilData(url);
   }
@@ -15,15 +14,6 @@
   async getBalanceData() {
     const url = `${this.mirrorNodeRestUrl}/api/v1/balances`;
     return this.retryUntilData(url);
-=======
-    const url = `${this.mirrorNodeRestUrl}/api/v1/accounts?account.id=${accountId}`;
-    return this.retryUntilData(url, "accounts");
-  }
-
-  async getBalanceData(accountId) {
-    const url = `${this.mirrorNodeRestUrl}/api/v1/balances?account.id=${accountId}`;
-    return this.retryUntilData(url, "balances");
->>>>>>> 9a613b96
   }
 
   async getTokenData(tokenId) {
@@ -34,7 +24,6 @@
   async retryUntilData(url) {
     const maxRetries = Math.floor(this.NODE_TIMEOUT / 1000); // retry once per second
     let retries = 0;
-<<<<<<< HEAD
 
     while (retries < maxRetries) {
       try {
@@ -44,16 +33,8 @@
           return response.data;
         }
       } catch (error) {
-        console.error(error);
-=======
-
-    while (retries < maxRetries) {
-      const response = await axios.get(url);
-
-      // If the array is not empty, return the data
-      if (response.data[dataKey] && response.data[dataKey].length > 0) {
-        return response.data;
->>>>>>> 9a613b96
+        // Uncomment if you want to see the error
+        // console.error(error);
       }
 
       // If the array is empty, delay for a second before the next try
