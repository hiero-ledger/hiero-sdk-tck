---
title: Account Update Transaction
parent: Crypto Service
nav_order: 6
---
# AccountUpdateTransaction - Test specification

## Description:
This test specification for AccountUpdateTransaction is to be one of many for testing the functionality of the Hedera SDKs. The SDK under test will use the language specific JSON-RPC server return responses back to the test driver.

## Design:
Each test within the test specification is linked to one of the properties within AccountUpdateTransaction. Each property is tested with a mix of boundaries. The inputs for each test are a range of valid, minimum, maximum, negative and invalid values for the method. The expected response of a passed test can be a correct error response code or seen as the result of node queries. A successful transaction (the transaction reached consensus and was applied to state) can be determined by getting a `TransactionReceipt` or `TransactionRecord`, or can be determined by using queries such as `AccountInfoQuery` or `AccountBalanceQuery` and investigating for the required changes (creations, updates, etc.). The mirror node can also be used to determine if a transaction was successful via its rest API. Error codes are obtained from the response code proto files.

**Transaction properties:**

https://docs.hedera.com/hedera/sdks-and-apis/sdks/accounts-and-hbar/update-an-account

**CryptoUpdate protobufs:**

https://github.com/hashgraph/hedera-protobufs/blob/main/services/crypto_update.proto

**Response codes:**

https://github.com/hashgraph/hedera-protobufs/blob/main/services/response_code.proto

**Mirror Node APIs:**

https://docs.hedera.com/hedera/sdks-and-apis/rest-api

## JSON-RPC API Endpoint Documentation

### Method Name

`updateAccount`

### Input Parameters

<<<<<<< HEAD
| Parameter Name            | Type                                                    | Required/Optional | Description/Notes                                                                                                                          |
|---------------------------|---------------------------------------------------------|-------------------|--------------------------------------------------------------------------------------------------------------------------------------------|
| accountId                 | string                                                  | optional          | The ID of the account to update.                                                                                                           |
| key                       | string                                                  | optional          | DER-encoded hex string representation for private or public keys. KeyLists and ThresholdKeys are the hex of the serialized protobuf bytes. |
| autoRenewPeriod           | string                                                  | optional          | Units of seconds                                                                                                                           |
| expirationTime            | string                                                  | optional          | Epoch time in seconds                                                                                                                      |
| receiverSignatureRequired | bool                                                    | optional          |                                                                                                                                            |
| memo                      | string                                                  | optional          |                                                                                                                                            |
| maxAutoTokenAssociations  | int32                                                   | optional          |                                                                                                                                            |
| stakedAccountId           | string                                                  | optional          |                                                                                                                                            |
| stakedNodeId              | string                                                  | optional          |                                                                                                                                            |
| declineStakingReward      | bool                                                    | optional          |                                                                                                                                            |
| commonTransactionParams   | [json object](../common/commonTransactionParameters.md) | optional          |                                                                                                                                            |
=======
| Parameter Name            | Type                                             | Required/Optional | Description/Notes                                                                                                                          |
|---------------------------|--------------------------------------------------|-------------------|--------------------------------------------------------------------------------------------------------------------------------------------|
| accountId                 | string                                           | optional          | The ID of the account to update.                                                                                                           |
| key                       | string                                           | optional          | DER-encoded hex string representation for private or public keys. KeyLists and ThresholdKeys are the hex of the serialized protobuf bytes. |
| autoRenewPeriod           | string                                           | optional          | Units of seconds                                                                                                                           |
| expirationTime            | string                                           | optional          | Epoch time in seconds                                                                                                                      |
| receiverSignatureRequired | bool                                             | optional          |                                                                                                                                            |
| memo                      | string                                           | optional          |                                                                                                                                            |
| maxAutoTokenAssociations  | int32                                            | optional          |                                                                                                                                            |
| stakedAccountId           | string                                           | optional          |                                                                                                                                            |
| stakedNodeId              | string                                           | optional          |                                                                                                                                            |
| declineStakingReward      | bool                                             | optional          |                                                                                                                                            |
| commonTransactionParams   | [json object](../commonTransactionParameters.md) | optional          |                                                                                                                                            |
>>>>>>> 4dd69108

### Output Parameters

| Parameter Name | Type   | Description/Notes                                                                     |
|----------------|--------|---------------------------------------------------------------------------------------|
| status         | string | The status of the submitted `AccountUpdateTransaction` (from a `TransactionReceipt`). |

### Additional Notes

The tests contained in this specification will assume that a valid account was already successfully created. Assume that the account was created with default values, unless specified otherwise. Any `<CREATED_ACCOUNT_ID>` tag will be the account ID of this created account. Any `<PRIVATE_KEY_OF_CREATED_ACCOUNT>` is the DER-encoded hex string of the private key of the account.

## Property Tests

### **Account ID:**

- The ID of the account to update.

| Test no | Name                                                                              | Input                                                                                              | Expected response                                                                          | Implemented (Y/N) |
|---------|-----------------------------------------------------------------------------------|----------------------------------------------------------------------------------------------------|--------------------------------------------------------------------------------------------|-------------------|
| 1       | Updates an account with no updates                                                | accountId=<CREATED_ACCOUNT_ID>, commonTransactionParams.signers=[<PRIVATE_KEY_OF_CREATED_ACCOUNT>] | The account update succeeds.                                                               | Y                 |
| 2       | Updates an account with no updates without signing with the account's private key | accountId=<CREATED_ACCOUNT_ID>                                                                     | The account update fails with an INVALID_SIGNATURE response code from the network.         | Y                 |
| 3       | Updates an account with no account ID                                             |                                                                                                    | The account update fails with an ACCOUNT_ID_DOES_NOT_EXIST response code from the network. | Y                 |

#### JSON Request Example

```json
{
  "jsonrpc": "2.0",
  "id": 541,
  "method": "updateAccount",
  "params": {
    "accountId": "0.0.15432"
  }
}
```

#### JSON Response Example

```json
{
  "jsonrpc": "2.0",
  "id": 541,
  "result": {
    "status": "SUCCESS"
  }
}
```

### **Key:**

- The desired new key of the account.

| Test no | Name                                                                                                             | Input                                                                                                                                                                                         | Expected response                                                                 | Implemented (Y/N) |
|---------|------------------------------------------------------------------------------------------------------------------|-----------------------------------------------------------------------------------------------------------------------------------------------------------------------------------------------|-----------------------------------------------------------------------------------|-------------------|
| 1       | Updates the key of an account to a new valid ED25519 public key                                                  | accountId=<CREATED_ACCOUNT_ID>, key=<VALID_ED25519_PUBLIC_KEY>, commonTransactionParams.signers=[<PRIVATE_KEY_OF_CREATED_ACCOUNT>, <CORRESPONDING_VALID_ED25519_PRIVATE_KEY>]                 | The account update succeeds and the account has the new ED25519 key.              | Y                 |
| 2       | Updates the key of an account to a new valid ECDSAsecp256k1 public key                                           | accountId=<CREATED_ACCOUNT_ID>, key=<VALID_ECDSA_SECP256K1_PUBLIC_KEY>, commonTransactionParams.signers=[<PRIVATE_KEY_OF_CREATED_ACCOUNT>, <CORRESPONDING_VALID_ECDSA_SECP256K1_PRIVATE_KEY>] | The account update succeeds and the account has the new ECDSAsecp256k1 key.       | Y                 |
| 3       | Updates the key of an account to a new valid ED25519 private key                                                 | accountId=<CREATED_ACCOUNT_ID>, key=<VALID_ED25519_PRIVATE_KEY>, commonTransactionParams.signers=[<PRIVATE_KEY_OF_CREATED_ACCOUNT>, <VALID_ED25519_PRIVATE_KEY>]                              | The account update succeeds and the account has the new ED25519 key.              | Y                 |
| 4       | Updates the key of an account to a new valid ECDSAsecp256k1 private key                                          | accountId=<CREATED_ACCOUNT_ID>, key=<VALID_ECDSA_SECP256K1_PRIVATE_KEY>, commonTransactionParams.signers=[<PRIVATE_KEY_OF_CREATED_ACCOUNT>, <VALID_ECDSA_SECP256K1_PRIVATE_KEY>]              | The account update succeeds and the account has the new ECDSAsecp256k1 key.       | Y                 |
| 5       | Updates the key of an account to a new valid valid KeyList of ED25519 and ECDSAsecp256k1 private and public keys | accountId=<CREATED_ACCOUNT_ID>, key=<VALID_KEYLIST>, commonTransactionParams.signers=[<PRIVATE_KEY_OF_CREATED_ACCOUNT>, <VALID_KEYLIST>]                                                      | The account update succeeds and the account has the new KeyList.                  | Y                 |
| 6       | Updates the key of an account to a new valid KeyList of nested KeyLists (three levels)                           | accountId=<CREATED_ACCOUNT_ID>, key=<VALID_NESTED_KEYLIST>, commonTransactionParams.signers=[<PRIVATE_KEY_OF_CREATED_ACCOUNT>, <VALID_NESTED_KEYLIST>]                                        | The account update succeeds and the account has the new nested KeyList.           | Y                 |
| 7       | Updates the key of an account to a new valid ThresholdKey of ED25519 and ECDSAsecp256k1 private and public keys  | accountId=<CREATED_ACCOUNT_ID>, key=<VALID_THRESHOLD_KEY>, commonTransactionParams.signers=[<PRIVATE_KEY_OF_CREATED_ACCOUNT>, <VALID_THRESHOLD_KEY>]                                          | The account update succeeds and the account has the new ThresholdKey.             | Y                 |
| 8       | Updates the key of an account to a new valid key without signing with the new key                                | accountId=<CREATED_ACCOUNT_ID>, key=<VALID_KEY>, commonTransactionParams.signers=[<PRIVATE_KEY_OF_CREATED_ACCOUNT>]                                                                           | The account update fails with a INVALID_SIGNATURE response code from the network. | Y                 |
| 9       | Updates the key of an account to a new valid public key and signs with an incorrect private key                  | accountId=<CREATED_ACCOUNT_ID>, key=<VALID_PUBLIC_KEY>, commonTransactionParams.signers=[<PRIVATE_KEY_OF_CREATED_ACCOUNT>, <DIFFERENT_VALID_PRIVATE_KEY>]                                     | The account update fails with response code INVALID_SIGNATURE                     | Y                 |

#### JSON Request Example

```json
{
  "jsonrpc": "2.0",
  "id": 538,
  "method": "updateAccount",
  "params": {
    "accountId": "0.0.768",
    "key": "302A300506032B6570032100EA746B07CFA75F9273BDC3F2495A43DE15720719DA6ED70AEC2D829ACC6A4ECD",
    "commonTransactionParams": {
      "signers": [
        "302E020100300506032B657004220420DE6788D0A09F20DED806F446C02FB929D8CD8D17022374AFB3739A1D50BA72C8",
        "302E020100300506032B657004220420C212D124233D70BA8F6F07BF01A44E98418799E3F8ABD2B42C69EC03B53A4E1B"
      ]
    }
  }
}
```

#### JSON Response Example

```json
{
  "jsonrpc": "2.0",
  "id": 538,
  "result": {
    "status": "SUCCESS"
  }
}
```

### **Auto Renew Period:**

- The desired new auto-renew period for the account. The account is charged to extend its expiration date every ‘this many’ seconds. If it doesn't have enough balance, it extends as long as possible. If it is empty when it expires, then it is deleted.

| Test no | Name                                                                                                              | Input                                                                                                                         | Expected response                                                                                | Implemented (Y/N) |
|---------|-------------------------------------------------------------------------------------------------------------------|-------------------------------------------------------------------------------------------------------------------------------|--------------------------------------------------------------------------------------------------|-------------------|
| 1       | Updates the auto-renew period of an account to 60 days (5,184,000 seconds)                                        | accountId=<CREATED_ACCOUNT_ID>, autoRenewPeriod="5184000", commonTransactionParams.signers=[<PRIVATE_KEY_OF_CREATED_ACCOUNT>] | The account update succeeds and the account's auto renew period should equal 5,184,000 seconds.  | Y                 |
| 2       | Updates the auto-renew period of an account to -1 seconds                                                         | accountId=<CREATED_ACCOUNT_ID>, autoRenewPeriod="-1", commonTransactionParams.signers=[<PRIVATE_KEY_OF_CREATED_ACCOUNT>]      | The account update fails with an INVALID_RENEWAL_PERIOD response code from the network.          | Y                 |
| 3       | Updates the auto-renew period of an account to the minimum period of 30 days (2,592,000 seconds)                  | accountId=<CREATED_ACCOUNT_ID>, autoRenewPeriod="2592000", commonTransactionParams.signers=[<PRIVATE_KEY_OF_CREATED_ACCOUNT>] | The account update succeeds and the account's auto renew period should equal 2,592,000 seconds.  | Y                 |
| 4       | Updates the auto-renew period of an account to the minimum period of 30 days minus one second (2,591,999 seconds) | accountId=<CREATED_ACCOUNT_ID>, autoRenewPeriod="2591999", commonTransactionParams.signers=[<PRIVATE_KEY_OF_CREATED_ACCOUNT>] | The account update fails with an AUTORENEW_DURATION_NOT_IN_RANGE response code from the network. | Y                 |
| 5       | Updates the auto-renew period of an account to the maximum period of 8,000,001 seconds                            | accountId=<CREATED_ACCOUNT_ID>, autoRenewPeriod="8000001", commonTransactionParams.signers=[<PRIVATE_KEY_OF_CREATED_ACCOUNT>] | The account update succeeds and the account's auto renew period should equal 8,000,001 seconds.  | Y                 |
| 6       | Updates the auto-renew period of an account to the maximum period plus one second (8,000,002 seconds)             | accountId=<CREATED_ACCOUNT_ID>, autoRenewPeriod="8000002", commonTransactionParams.signers=[<PRIVATE_KEY_OF_CREATED_ACCOUNT>] | The account update fails with an AUTORENEW_DURATION_NOT_IN_RANGE response code from the network. | Y                 |

#### JSON Request Example

```json
{
  "jsonrpc": "2.0",
  "id": 6412,
  "method": "updateAccount",
  "params": {
    "accountId": "0.0.32511",
    "autoRenewPeriod": "5184000",
    "commonTransactionParams": {
      "signers": [
        "302E020100300506032B657004220420DE6788D0A09F20DED806F446C02FB929D8CD8D17022374AFB3739A1D50BA72C8"
      ]
    }
  }
}
```

#### JSON Response Example

```json
{
  "jsonrpc": "2.0",
  "id": 6412,
  "result": {
    "status": "SUCCESS"
  }
}
```

### **Expiration Time:**

- The desired new expiration time of the account. This is the time at which the account will expire and attempt to extend its expiration date.

| Test no | Name                                                                                        | Input                                                                                                                                              | Expected response                                                                                                   | Implemented (Y/N) |
|---------|---------------------------------------------------------------------------------------------|----------------------------------------------------------------------------------------------------------------------------------------------------|---------------------------------------------------------------------------------------------------------------------|-------------------|
| 1       | Updates the expiration time of an account to 8,000,001 seconds from the current time        | accountId=<CREATED_ACCOUNT_ID>, expirationTime="<CURRENT_TIME> + 8000001", commonTransactionParams.signers=[<PRIVATE_KEY_OF_CREATED_ACCOUNT>]      | The account update succeeds and the account's expiration time should equal 8,000,001 seconds from the current time. | Y                 |
| 2       | Updates the expiration time of an account to -1 seconds                                     | accountId=<CREATED_ACCOUNT_ID>, expirationTime="-1", commonTransactionParams.signers=[<PRIVATE_KEY_OF_CREATED_ACCOUNT>]                            | The account update fails with an INVALID_EXPIRATION_TIME response code from the network.                            | Y                 |
| 3       | Updates the expiration time of an account to 1 second less than its current expiration time | accountId=<CREATED_ACCOUNT_ID>, expirationTime="<CURRENT_EXPIRATION_TIME> - 1", commonTransactionParams.signers=[<PRIVATE_KEY_OF_CREATED_ACCOUNT>] | The account update fails with an EXPIRATION_REDUCTION_NOT_ALLOWED response code from the network.                   | Y                 |
| 4       | Updates the expiration time of an account to 8,000,002 seconds from the current time        | accountId=<CREATED_ACCOUNT_ID>, expirationTime="<CURRENT_TIME> + 8000002", commonTransactionParams.signers=[<PRIVATE_KEY_OF_CREATED_ACCOUNT>]      | The account update fails with an INVALID_EXPIRATION_TIME response code from the network.                            | Y                 |

#### JSON Request Example

```json
{
  "jsonrpc": "2.0",
  "id": 12137,
  "method": "updateAccount",
  "params": {
    "accountId": "0.0.8993",
    "expirationTime": "5184000",
    "commonTransactionParams": {
      "signers": [
        "302E020100300506032B657004220420C212D124233D70BA8F6F07BF01A44E98418799E3F8ABD2B42C69EC03B53A4E1B"
      ]
    }
  }
}
```

#### JSON Response Example

```json
{
  "jsonrpc": "2.0",
  "id": 12137,
  "result": {
    "status": "SUCCESS"
  }
}
```

### **Receiver Signature Required:**

- The desired new receiver signature required policy for the account. If true, this account's key must sign any transaction depositing into this account (in addition to all withdrawals).

| Test no | Name                                                                                              | Input                                                                                                                               | Expected response                                                                  | Implemented (Y/N) |
|---------|---------------------------------------------------------------------------------------------------|-------------------------------------------------------------------------------------------------------------------------------------|------------------------------------------------------------------------------------|-------------------|
| 1       | Updates the receiver signature required policy of an account to require a receiving signature     | accountId=<CREATED_ACCOUNT_ID>, receiverSignatureRequired=true,  commonTransactionParams.signers=[<PRIVATE_KEY_OF_CREATED_ACCOUNT>] | The account update succeeds and the account requires a receiving signature.        | Y                 |
| 2       | Updates the receiver signature required policy of an account to not require a receiving signature | accountId=<CREATED_ACCOUNT_ID>, receiverSignatureRequired=false, commonTransactionParams.signers=[<PRIVATE_KEY_OF_CREATED_ACCOUNT>] | The account update succeeds and the account doesn't require a receiving signature. | Y                 |

#### JSON Request Example

```json
{
  "jsonrpc": "2.0",
  "id": 7546,
  "method": "updateAccount",
  "params": {
    "accountId": "0.0.5483",
    "receiverSignatureRequired": true,
    "commonTransactionParams": {
      "signers": [
        "302e020100300506032b65700422042031f8eb3e77a04ebe599c51570976053009e619414f26bdd39676a5d3b2782a1d"
      ]
    }
  }
}
```

#### JSON Response Example

```json
{
  "jsonrpc": "2.0",
  "id": 7546,
  "result": {
    "status": "SUCCESS"
  }
}
```

### **Memo:**

- The desired new memo of the account (UTF-8 encoding max 100 bytes).

| Test no | Name                                                                     | Input                                                                                                                                                                                                            | Expected response                                                                                                                                                 | Implemented (Y/N) |
|---------|--------------------------------------------------------------------------|------------------------------------------------------------------------------------------------------------------------------------------------------------------------------------------------------------------|-------------------------------------------------------------------------------------------------------------------------------------------------------------------|-------------------|
| 1       | Updates the memo of an account to a memo that is a valid length          | accountId=<CREATED_ACCOUNT_ID>, memo="testmemo", commonTransactionParams.signers=[<PRIVATE_KEY_OF_CREATED_ACCOUNT>]                                                                                              | The account update succeeds and the account's memo equals “testmemo”.                                                                                             | Y                 |
| 2       | Updates the memo of an account to a memo that is the minimum length      | accountId=<CREATED_ACCOUNT_ID>, memo="", commonTransactionParams.signers=[<PRIVATE_KEY_OF_CREATED_ACCOUNT>]                                                                                                      | The account update succeeds and the account's memo is empty.                                                                                                      | Y                 |
| 3       | Updates the memo of an account to a memo that is the maximum length      | accountId=<CREATED_ACCOUNT_ID>, memo="This is a really long memo but it is still valid because it is 100 characters exactly on the money!!", commonTransactionParams.signers=[<PRIVATE_KEY_OF_CREATED_ACCOUNT>]  | The account update succeeds and the account's memo equals "This is a really long memo but it is still valid because it is 100 characters exactly on the money!!". | Y                 |
| 4       | Updates the memo of an account to a memo that exceeds the maximum length | accountId=<CREATED_ACCOUNT_ID>, memo="This is a long memo that is not valid because it exceeds 100 characters and it should fail the test!!", commonTransactionParams.signers=[<PRIVATE_KEY_OF_CREATED_ACCOUNT>] | The account update fails with a MEMO_TOO_LONG response code from the network.                                                                                     | Y                 |

#### JSON Request Example

```json
{
  "jsonrpc": "2.0",
  "id": 5429,
  "method": "updateAccount",
  "params": {
    "accountId": "0.0.553",
    "memo": "testmemo",
    "commonTransactionParams": {
      "signers": [
        "302e020100300506032b65700422042031f8eb3e77a04ebe599c51570976053009e619414f26bdd39676a5d3b2782a1d"
      ]
    }
  }
}
```

#### JSON Response Example

```json
{
  "jsonrpc": "2.0",
  "id": 5429,
  "result": {
    "status": "SUCCESS"
  }
}
```

### **Max Automatic Token Associations:**

- The new desired max automatic token associations for the account. The maximum number of tokens with which an account can be implicitly associated. Defaults to 0 and up to a maximum value of 5000.

| Test no | Name                                                                                                    | Input                                                                                                                                                                                     | Expected response                                                                                                              | Implemented (Y/N) |
|---------|---------------------------------------------------------------------------------------------------------|-------------------------------------------------------------------------------------------------------------------------------------------------------------------------------------------|--------------------------------------------------------------------------------------------------------------------------------|-------------------|
| 1       | Updates the max automatic token associations of an account to a valid amount                            | accountId=<CREATED_ACCOUNT_ID>, maxAutoTokenAssociations=100, commonTransactionParams.signers=[<PRIVATE_KEY_OF_CREATED_ACCOUNT>], commonTransactionParams.maxTransactionFee=100000000000  | The account update succeeds and the account has 100 automatic token associations.                                              | Y                 |
| 2       | Updates the max automatic token associations of an account to the minimum amount                        | accountId=<CREATED_ACCOUNT_ID>, maxAutoTokenAssociations=0, commonTransactionParams.signers=[<PRIVATE_KEY_OF_CREATED_ACCOUNT>]                                                            | The account update succeeds and the account has 0 automatic token associations.                                                | Y                 |
| 3       | Updates the max automatic token associations of an account to the maximum amount                        | accountId=<CREATED_ACCOUNT_ID>, maxAutoTokenAssociations=5000, commonTransactionParams.signers=[<PRIVATE_KEY_OF_CREATED_ACCOUNT>], commonTransactionParams.maxTransactionFee=100000000000 | The account update succeeds and the account has 5000 automatic token associations.                                             | Y                 |
| 4       | Updates the max automatic token associations of an account to an amount that exceeds the maximum amount | accountId=<CREATED_ACCOUNT_ID>, maxAutoTokenAssociations=5001, commonTransactionParams.signers=[<PRIVATE_KEY_OF_CREATED_ACCOUNT>], commonTransactionParams.maxTransactionFee=100000000000 | The account update fails with a REQUESTED_NUM_AUTOMATIC_ASSOCIATIONS_EXCEEDS_ASSOCIATION_LIMIT response code from the network. | Y                 |

#### JSON Request Example

```json
{
  "jsonrpc": "2.0",
  "id": 12116,
  "method": "updateAccount",
  "params": {
    "accountId": "0.0.53671",
    "maxAutoTokenAssociations": 100,
    "commonTransactionParams": {
      "signers": [
        "302e020100300506032b65700422042031f8eb3e77a04ebe599c51570976053009e619414f26bdd39676a5d3b2782a1d"
      ]
    }
  }
}
```

#### JSON Response Example

```json
{
  "jsonrpc": "2.0",
  "id": 12116,
  "result": {
    "status": "SUCCESS"
  }
}
```

### **Staked ID:**

- The ID of the new desired account to which the account is staked.
    - OR
- The ID of the new desired node to which this account is staked.

| Test no | Name                                                                            | Input                                                                                                                                     | Expected response                                                                                   | Implemented (Y/N) |
|---------|---------------------------------------------------------------------------------|-------------------------------------------------------------------------------------------------------------------------------------------|-----------------------------------------------------------------------------------------------------|-------------------|
| 1       | Updates the staked account ID of an account to the operators account ID         | accountId=<CREATED_ACCOUNT_ID>, stakedAccountId=<OPERATOR_ACCOUNT_ID>, commonTransactionParams.signers=[<PRIVATE_KEY_OF_CREATED_ACCOUNT>] | The account update succeeds and the account has a staking account ID equal to the input account ID. | Y                 |
| 2       | Updates the staked node ID of an account to a valid node ID                     | accountId=<CREATED_ACCOUNT_ID>, stakedNodeId=<VALID_NETWORK_NODE_ID>, commonTransactionParams.signers=[<PRIVATE_KEY_OF_CREATED_ACCOUNT>]  | The account update succeeds and the account has a staking node ID equal to the input node ID.       | Y                 |
| 3       | Updates the staked account ID of an account to an account ID that doesn't exist | accountId=<CREATED_ACCOUNT_ID>, stakedAccountId="123.456.789", commonTransactionParams.signers=[<PRIVATE_KEY_OF_CREATED_ACCOUNT>]         | The account update fails with an INVALID_STAKING_ID response code from the network.                 | Y                 |
| 4       | Updates the staked account ID of an account to a node ID that doesn't exist     | accountId=<CREATED_ACCOUNT_ID>, stakedNodeId="123456789", commonTransactionParams.signers=[<PRIVATE_KEY_OF_CREATED_ACCOUNT>]              | The account update fails with an INVALID_STAKING_ID response code from the network.                 | Y                 |
| 5       | Updates the staked account ID of an account to an empty account ID              | accountId=<CREATED_ACCOUNT_ID>, stakedAccountId="", commonTransactionParams.signers=[<PRIVATE_KEY_OF_CREATED_ACCOUNT>]                    | The account update fails with and SDK internal error.                                               | Y                 |
| 6       | Updates the staked account ID of an account to an invalid node ID               | accountId=<CREATED_ACCOUNT_ID>, stakedNodeId="-100", commonTransactionParams.signers=[<PRIVATE_KEY_OF_CREATED_ACCOUNT>]                   | The account update fails with an INVALID_STAKING_ID response code from the network.                 | Y                 |

#### JSON Request Examples

```json
{
  "jsonrpc": "2.0",
  "id": 78190,
  "method": "updateAccount",
  "params": {
    "accountId": "0.0.7388",
    "stakedAccountId": "0.0.3",
    "commonTransactionParams": {
      "signers": [
        "302e020100300506032b65700422042031f8eb3e77a04ebe599c51570976053009e619414f26bdd39676a5d3b2782a1d"
      ]
    }
  }
}
```

```json
{
  "jsonrpc": "2.0",
  "id": 78190,
  "method": "updateAccount",
  "params": {
    "accountId": "0.0.7388",
    "stakedNodeId": "10",
    "commonTransactionParams": {
      "signers": [
        "302e020100300506032b65700422042031f8eb3e77a04ebe599c51570976053009e619414f26bdd39676a5d3b2782a1d"
      ]
    }
  }
}
```

#### JSON Response Example

```json
{
  "jsonrpc": "2.0",
  "id": 78190,
  "result": {
    "status": "SUCCESS"
  }
}
```

### **Decline Reward:**

- The new desired decline rewards policy for the account. If true, the account declines receiving a staking reward.

| Test no | Name                                                                           | Input                                                                                                                           | Expected response                                                            | Implemented (Y/N) |
|---------|--------------------------------------------------------------------------------|---------------------------------------------------------------------------------------------------------------------------------|------------------------------------------------------------------------------|-------------------|
| 1       | Updates the decline reward policy of an account to decline staking rewards     | accountId=<CREATED_ACCOUNT_ID>, declineStakingRewards=true, commonTransactionParams.signers=[<PRIVATE_KEY_OF_CREATED_ACCOUNT>]  | The account update succeeds and the account declines staking rewards.        | Y                 |
| 2       | Updates the decline reward policy of an account to not decline staking rewards | accountId=<CREATED_ACCOUNT_ID>, declineStakingRewards=false, commonTransactionParams.signers=[<PRIVATE_KEY_OF_CREATED_ACCOUNT>] | The account update succeeds and the account doesn't decline staking rewards. | Y                 |

#### JSON Request Example

```json
{
  "jsonrpc": "2.0",
  "id": 6539,
  "method": "updateAccount",
  "params": {
    "accountId": "0.0.983",
    "declineStakingRewards": true,
    "commonTransactionParams": {
      "signers": [
        "302e020100300506032b65700422042031f8eb3e77a04ebe599c51570976053009e619414f26bdd39676a5d3b2782a1d"
      ]
    }
  }
}
```

#### JSON Response Example

```json
{
  "jsonrpc": "2.0",
  "id": 6539,
  "result": {
    "status": "SUCCESS"
  }
}
```<|MERGE_RESOLUTION|>--- conflicted
+++ resolved
@@ -35,7 +35,6 @@
 
 ### Input Parameters
 
-<<<<<<< HEAD
 | Parameter Name            | Type                                                    | Required/Optional | Description/Notes                                                                                                                          |
 |---------------------------|---------------------------------------------------------|-------------------|--------------------------------------------------------------------------------------------------------------------------------------------|
 | accountId                 | string                                                  | optional          | The ID of the account to update.                                                                                                           |
@@ -49,21 +48,6 @@
 | stakedNodeId              | string                                                  | optional          |                                                                                                                                            |
 | declineStakingReward      | bool                                                    | optional          |                                                                                                                                            |
 | commonTransactionParams   | [json object](../common/commonTransactionParameters.md) | optional          |                                                                                                                                            |
-=======
-| Parameter Name            | Type                                             | Required/Optional | Description/Notes                                                                                                                          |
-|---------------------------|--------------------------------------------------|-------------------|--------------------------------------------------------------------------------------------------------------------------------------------|
-| accountId                 | string                                           | optional          | The ID of the account to update.                                                                                                           |
-| key                       | string                                           | optional          | DER-encoded hex string representation for private or public keys. KeyLists and ThresholdKeys are the hex of the serialized protobuf bytes. |
-| autoRenewPeriod           | string                                           | optional          | Units of seconds                                                                                                                           |
-| expirationTime            | string                                           | optional          | Epoch time in seconds                                                                                                                      |
-| receiverSignatureRequired | bool                                             | optional          |                                                                                                                                            |
-| memo                      | string                                           | optional          |                                                                                                                                            |
-| maxAutoTokenAssociations  | int32                                            | optional          |                                                                                                                                            |
-| stakedAccountId           | string                                           | optional          |                                                                                                                                            |
-| stakedNodeId              | string                                           | optional          |                                                                                                                                            |
-| declineStakingReward      | bool                                             | optional          |                                                                                                                                            |
-| commonTransactionParams   | [json object](../commonTransactionParameters.md) | optional          |                                                                                                                                            |
->>>>>>> 4dd69108
 
 ### Output Parameters
 
