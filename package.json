--- conflicted
+++ resolved
@@ -5,13 +5,8 @@
     "chai": "^4.5.0",
     "dotenv": "^16.4.5",
     "json-bigint": "^1.0.0",
-<<<<<<< HEAD
-    "json-rpc-2.0": "^1.6.0",
+    "json-rpc-2.0": "^1.7.0",
     "mocha": "^11.0.2"
-=======
-    "json-rpc-2.0": "^1.7.0",
-    "mocha": "^11.0.1"
->>>>>>> f1ecf4fe
   },
   "scripts": {
     "test": "mocha --require ts-node/register --require tsconfig-paths/register --recursive 'src/tests/**/*.ts' --reporter mochawesome --exit",
