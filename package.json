{
  "dependencies": {
    "@hashgraph/sdk": "^2.64.5",
    "axios": "^1.8.2",
    "chai": "^4.5.0",
    "dotenv": "^16.4.5",
    "json-bigint": "^1.0.0",
    "json-rpc-2.0": "^1.7.0",
    "mocha": "^11.0.2"
  },
  "scripts": {
    "test": "mocha --require ts-node/register --require tsconfig-paths/register --recursive 'src/tests/**/*.ts' --reporter mochawesome --exit",
    "test:file": "mocha --require ts-node/register --require tsconfig-paths/register --reporter mochawesome --exit",
    "generate-mirror-node-models": "npx openapi-typescript-codegen --input mirror-node.yaml --output src/utils/models/mirror-node-models",
    "format": "prettier --write .",
    "lint": "eslint ."
  },
  "devDependencies": {
    "@types/chai": "^5.0.1",
    "@types/json-bigint": "^1.0.4",
    "@types/mocha": "^10.0.10",
<<<<<<< HEAD
    "@types/node": "^22.9.1",
    "@typescript-eslint/eslint-plugin": "^8.32.0",
=======
    "@types/node": "^22.15.17",
    "@typescript-eslint/eslint-plugin": "^8.18.0",
>>>>>>> 4f780151
    "@typescript-eslint/parser": "^8.18.0",
    "eslint": "^9.17.0",
    "eslint-config-prettier": "^9.1.0",
    "eslint-define-config": "^2.1.0",
    "eslint-plugin-prettier": "^5.2.1",
    "mochawesome": "^7.1.3",
    "mochawesome-merge": "^4.4.0",
    "mochawesome-report-generator": "^6.2.0",
    "prettier": "^3.3.3",
    "ts-node": "^10.9.2",
    "tsconfig-paths": "^4.2.0",
    "typescript": "^5.6.3"
  }
}<|MERGE_RESOLUTION|>--- conflicted
+++ resolved
@@ -19,13 +19,8 @@
     "@types/chai": "^5.0.1",
     "@types/json-bigint": "^1.0.4",
     "@types/mocha": "^10.0.10",
-<<<<<<< HEAD
-    "@types/node": "^22.9.1",
     "@typescript-eslint/eslint-plugin": "^8.32.0",
-=======
     "@types/node": "^22.15.17",
-    "@typescript-eslint/eslint-plugin": "^8.18.0",
->>>>>>> 4f780151
     "@typescript-eslint/parser": "^8.18.0",
     "eslint": "^9.17.0",
     "eslint-config-prettier": "^9.1.0",
