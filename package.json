{
  "version": "0.3.0",
  "dependencies": {
    "@hashgraph/sdk": "^2.64.5",
    "axios": "^1.8.2",
    "chai": "^4.5.0",
    "dotenv": "^16.4.5",
    "json-bigint": "^1.0.0",
    "json-rpc-2.0": "^1.7.0",
    "mocha": "^11.0.2"
  },
  "scripts": {
    "test": "mocha --require ts-node/register --require tsconfig-paths/register --recursive 'src/tests/**/*.ts' --reporter mochawesome --exit",
    "test:file": "mocha --require ts-node/register --require tsconfig-paths/register --reporter mochawesome --exit",
    "generate-mirror-node-models": "npx openapi-typescript-codegen --input mirror-node.yaml --output src/utils/models/mirror-node-models",
    "format": "prettier --write .",
    "lint": "eslint ."
  },
  "devDependencies": {
    "@types/chai": "^5.2.2",
    "@types/json-bigint": "^1.0.4",
    "@types/mocha": "^10.0.10",
<<<<<<< HEAD
    "@typescript-eslint/parser": "^8.33.0",
    "@typescript-eslint/eslint-plugin": "^8.32.0",
=======
    "@typescript-eslint/parser": "^8.32.0",
    "@typescript-eslint/eslint-plugin": "^8.33.0",
>>>>>>> b205701b
    "@types/node": "^22.15.17",
    "eslint": "^9.17.0",
    "eslint-config-prettier": "^9.1.0",
    "eslint-define-config": "^2.1.0",
    "eslint-plugin-prettier": "^5.4.0",
    "mochawesome": "^7.1.3",
    "mochawesome-merge": "^4.4.0",
    "mochawesome-report-generator": "^6.2.0",
    "prettier": "^3.3.3",
    "ts-node": "^10.9.2",
    "tsconfig-paths": "^4.2.0",
    "typescript": "^5.6.3"
  }
}<|MERGE_RESOLUTION|>--- conflicted
+++ resolved
@@ -20,13 +20,8 @@
     "@types/chai": "^5.2.2",
     "@types/json-bigint": "^1.0.4",
     "@types/mocha": "^10.0.10",
-<<<<<<< HEAD
     "@typescript-eslint/parser": "^8.33.0",
-    "@typescript-eslint/eslint-plugin": "^8.32.0",
-=======
-    "@typescript-eslint/parser": "^8.32.0",
     "@typescript-eslint/eslint-plugin": "^8.33.0",
->>>>>>> b205701b
     "@types/node": "^22.15.17",
     "eslint": "^9.17.0",
     "eslint-config-prettier": "^9.1.0",
