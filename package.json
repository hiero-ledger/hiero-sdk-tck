--- conflicted
+++ resolved
@@ -1,12 +1,7 @@
 {
   "dependencies": {
-<<<<<<< HEAD
-    "@hashgraph/sdk": "^2.60.1",
+    "@hashgraph/sdk": "^2.61.0-beta.2",
     "axios": "^1.8.2",
-=======
-    "@hashgraph/sdk": "^2.61.0-beta.2",
-    "axios": "^1.6.0",
->>>>>>> 2a1dad69
     "chai": "^4.3.6",
     "dotenv": "^16.4.5",
     "json-bigint": "^1.0.0",
