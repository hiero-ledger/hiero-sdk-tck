--- conflicted
+++ resolved
@@ -10,7 +10,7 @@
   if (process.env.RUNNING_IN_DOCKER) {
     return "http://host.docker.internal";
   }
-  return "http://localhost";
+  return process.env.JSON_RPC_SERVER_URL ?? "http://localhost:8544";
 };
 
 // JSONRPCClient needs to know how to send a JSON-RPC request.
@@ -18,21 +18,11 @@
 const JSONRPClient = new JSONRPCClient(
   async (jsonRPCRequest): Promise<void> => {
     try {
-<<<<<<< HEAD
       const response = await axios.post(getHost(), jsonRPCRequest, {
         headers: {
           "Content-Type": "application/json",
-=======
-      const response = await axios.post(
-        process.env.JSON_RPC_SERVER_URL ?? "http://localhost:8545",
-        jsonRPCRequest,
-        {
-          headers: {
-            "Content-Type": "application/json",
-          },
->>>>>>> be357a33
         },
-      );
+      });
 
       if (response.status === 200) {
         return JSONRPClient.receive(response.data);
