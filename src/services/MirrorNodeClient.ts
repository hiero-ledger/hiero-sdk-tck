--- conflicted
+++ resolved
@@ -12,11 +12,8 @@
   TokenAirdropsResponse,
   Topic,
   TopicMessagesResponse,
-<<<<<<< HEAD
   NetworkNodesResponse,
-=======
   Schedule,
->>>>>>> ed161c9b
 } from "@models/mirror-node-models";
 
 class MirrorNodeClient {
