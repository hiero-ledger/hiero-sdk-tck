import { fetchData } from "@helpers/fetch-data";
import { retryOnError } from "@helpers/retry-on-error";

class MirrorNodeClient {
  private mirrorNodeRestUrl: string | undefined;
  private mirrorNodeRestJavaUrl: string | undefined;

  constructor() {
    this.mirrorNodeRestUrl = process.env.MIRROR_NODE_REST_URL;
    this.mirrorNodeRestJavaUrl = process.env.MIRROR_NODE_REST_JAVA_URL;
  }

  // TODO: Get mirror node interface with OpenAPI
  async getAccountData(accountId: string): Promise<any> {
    const url = `${this.mirrorNodeRestUrl}/api/v1/accounts/${accountId}`;
    return retryOnError(async () => fetchData(url));
  }

  // TODO: Get mirror node interface with OpenAPI
  async getBalanceData(): Promise<any> {
    const url = `${this.mirrorNodeRestUrl}/api/v1/balances`;
    return retryOnError(async () => fetchData(url));
  }

  // TODO: Get mirror node interface with OpenAPI
  async getTokenData(tokenId: string): Promise<any> {
    const url = `${this.mirrorNodeRestUrl}/api/v1/tokens/${tokenId}`;
    return retryOnError(async () => fetchData(url));
  }

  // TODO: Get mirror node interface with OpenAPI
<<<<<<< HEAD
  async getAccountNfts(accountId: string, tokenId: string) {
    const url = `${this.mirrorNodeRestUrl}/api/v1/accounts/${accountId}/nfts?token.id=${tokenId}`;
    return retryOnError(async () => fetchData(url));
  }

  // TODO: Get mirror node interface with OpenAPI
  async getHbarAllowances(accountId: string): Promise<any> {
    const url = `${this.mirrorNodeRestUrl}/api/v1/accounts/${accountId}/allowances/crypto`;
=======
  async getTokenRelationships(accountId: string, tokenId: string): Promise<any> {
    const url = `${this.mirrorNodeRestUrl}/api/v1/accounts/${accountId}/tokens?token.id=${tokenId}`;
>>>>>>> 303e7782
    return retryOnError(async () => fetchData(url));
  }

  // TODO: Get mirror node interface with OpenAPI
<<<<<<< HEAD
  async getTokenAllowances(accountId: string): Promise<any> {
    const url = `${this.mirrorNodeRestUrl}/api/v1/accounts/${accountId}/allowances/tokens`;
    return retryOnError(async () => fetchData(url));
  }

  // TODO: Get mirror node interface with OpenAPI
  async getNftAllowances(accountId: string): Promise<any> {
    const url = `${this.mirrorNodeRestJavaUrl}/api/v1/accounts/${accountId}/allowances/nfts`;
=======
  async getAccountNfts(accountId: string, tokenId: string): Promise<any> {
    const url = `${this.mirrorNodeRestUrl}/api/v1/accounts/${accountId}/nfts?token.id=${tokenId}`;
>>>>>>> 303e7782
    return retryOnError(async () => fetchData(url));
  }
}

export default new MirrorNodeClient();<|MERGE_RESOLUTION|>--- conflicted
+++ resolved
@@ -29,7 +29,6 @@
   }
 
   // TODO: Get mirror node interface with OpenAPI
-<<<<<<< HEAD
   async getAccountNfts(accountId: string, tokenId: string) {
     const url = `${this.mirrorNodeRestUrl}/api/v1/accounts/${accountId}/nfts?token.id=${tokenId}`;
     return retryOnError(async () => fetchData(url));
@@ -38,15 +37,10 @@
   // TODO: Get mirror node interface with OpenAPI
   async getHbarAllowances(accountId: string): Promise<any> {
     const url = `${this.mirrorNodeRestUrl}/api/v1/accounts/${accountId}/allowances/crypto`;
-=======
-  async getTokenRelationships(accountId: string, tokenId: string): Promise<any> {
-    const url = `${this.mirrorNodeRestUrl}/api/v1/accounts/${accountId}/tokens?token.id=${tokenId}`;
->>>>>>> 303e7782
     return retryOnError(async () => fetchData(url));
   }
 
   // TODO: Get mirror node interface with OpenAPI
-<<<<<<< HEAD
   async getTokenAllowances(accountId: string): Promise<any> {
     const url = `${this.mirrorNodeRestUrl}/api/v1/accounts/${accountId}/allowances/tokens`;
     return retryOnError(async () => fetchData(url));
@@ -55,10 +49,13 @@
   // TODO: Get mirror node interface with OpenAPI
   async getNftAllowances(accountId: string): Promise<any> {
     const url = `${this.mirrorNodeRestJavaUrl}/api/v1/accounts/${accountId}/allowances/nfts`;
-=======
-  async getAccountNfts(accountId: string, tokenId: string): Promise<any> {
-    const url = `${this.mirrorNodeRestUrl}/api/v1/accounts/${accountId}/nfts?token.id=${tokenId}`;
->>>>>>> 303e7782
+    return retryOnError(async () => fetchData(url));
+  }
+  async getTokenRelationships(
+    accountId: string,
+    tokenId: string,
+  ): Promise<any> {
+    const url = `${this.mirrorNodeRestUrl}/api/v1/accounts/${accountId}/tokens?token.id=${tokenId}`;
     return retryOnError(async () => fetchData(url));
   }
 }
