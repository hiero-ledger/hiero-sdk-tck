import { proto } from "@hashgraph/proto";
import { PublicKey } from "@hashgraph/sdk";

<<<<<<< HEAD
import { JSONRPCRequest } from "@services/Client";
=======
>>>>>>> e29deddb
import consensusInfoClient from "@services/ConsensusInfoClient";
import { JSONRPCRequest } from "@services/Client";

import { keyTypeConvertFunctions } from "@constants/key-type";

/**
 * Retrieves the encoded hexadecimal representation of a specified dynamic key
 * from an object data information in the consensus layer.
 *
 * @async
 * @param {string} consensusInfoClientMethod - The method name to call on the consensusInfoClient
 * to retrieve data (e.g., getAccountInfo, getTokenInfo).
 * @param {string} searchedId - The identifier (account ID, token ID, etc.) used to retrieve the desired information.
 * @param {string} searchedKey - The name of the dynamic key to retrieve (e.g., wipeKey, freezeKey).
 * @returns {Promise<string>} - A promise that resolves to the hexadecimal representation of the encoded key.
 */
export const getEncodedKeyHexFromKeyListConsensus = async (
  consensusInfoClientMethod: keyof typeof consensusInfoClient,
  searchedId: string,
  searchedKey: string,
): Promise<string> => {
  // Retrieve the desired data from consensus
  const data = await (
    consensusInfoClient[consensusInfoClientMethod] as (
      id: string,
    ) => Promise<any>
  )(searchedId);

  const protoKey = data[searchedKey]._toProtobufKey();
  let encodedKeyList;

  if (protoKey.thresholdKey) {
    encodedKeyList = proto.ThresholdKey.encode(protoKey.thresholdKey).finish();
  } else {
    encodedKeyList = proto.KeyList.encode(protoKey.keyList).finish();
  }

  const keyHex = Buffer.from(encodedKeyList).toString("hex");

  return keyHex;
};

/**
 * Retrieves the public key from the Mirror Node for a specified entity and key name.
 *
 * @async
 * @param {string} mirrorClientMethod - The name of the method to call on the mirror node client to retrieve data.
 * @param {string} searchedId - The identifier (account ID, token ID, etc.) used to retrieve the desired information.
 * @param {string} searchedKey - The name of the key to retrieve from the Mirror Node (e.g., fee_schedule_key, admin_key).
 * @returns {Promise<PublicKey>} - A promise that resolves to the public key object retrieved from the Mirror Node.
 */
export const getPublicKeyFromMirrorNode = async (
  keyMirrorNode: any,
): Promise<PublicKey | null> => {
  // If the key doesn't exist, it doesn't exist.
<<<<<<< HEAD
  if (keyMirrorNode == null) {
=======
  if (keyMirrorNode === null) {
>>>>>>> e29deddb
    return null;
  }

  // Use the appropriate key type function to convert the key
  return keyTypeConvertFunctions[
    keyMirrorNode._type as keyof typeof keyTypeConvertFunctions
  ](keyMirrorNode.key);
};

/**
 * Generate a private key of the specified type.
 *
 * @async
 * @param {string} type - The type of private key to generate. MUST be "ed25519PrivateKey" or "ecdsaSecp256k1PrivateKey"
 * @returns {Promise<string>} - A promise that resolves to the DER-encoded hex string of the generated private key.
 */
export const getPrivateKey = async (
  mochaTestContext: any,
  type: string,
): Promise<string> => {
  return (
    await JSONRPCRequest(mochaTestContext, "generateKey", {
      type: type + "PrivateKey",
    })
  ).key;
};<|MERGE_RESOLUTION|>--- conflicted
+++ resolved
@@ -1,10 +1,6 @@
 import { proto } from "@hashgraph/proto";
 import { PublicKey } from "@hashgraph/sdk";
 
-<<<<<<< HEAD
-import { JSONRPCRequest } from "@services/Client";
-=======
->>>>>>> e29deddb
 import consensusInfoClient from "@services/ConsensusInfoClient";
 import { JSONRPCRequest } from "@services/Client";
 
@@ -60,11 +56,7 @@
   keyMirrorNode: any,
 ): Promise<PublicKey | null> => {
   // If the key doesn't exist, it doesn't exist.
-<<<<<<< HEAD
-  if (keyMirrorNode == null) {
-=======
   if (keyMirrorNode === null) {
->>>>>>> e29deddb
     return null;
   }
 
